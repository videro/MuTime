# TrueTime for Android

<<<<<<< HEAD
![TrueTime](truetime.png "TrueTime for Android")

Get the date and time "now" impervious to manual changes to your device clock.
=======
SNTP client for Android. Calculate the date and time "now" impervious to manual changes to device clock time.
>>>>>>> 332a92a4

In certain applications it becomes important to get the real or "true" date and time. On most devices, if the clock has been changed manually, then a `new Date()` instance gives you a time impacted by local settings.

<<<<<<< HEAD
Users may do this for a variety of reasons like different timezones, trying to be punctual by setting their clocks 5/10 minutes early etc. Your application or service may want a `Date` object that is unaffected by these changes and is reliable. TrueTime gives you that.
=======
Users may do this for a variety of reasons, like being in different timezones, trying to be punctual and setting their clocks 5 – 10 minutes early, etc. Your application or service may want a date that is unaffected by these changes and reliable as a source of truth. TrueTime gives you that.
>>>>>>> 332a92a4

# How is TrueTime calculated?

It's pretty simple actually. We make a request to an NTP server that gives us the actual time. We then establish the delta between device uptime and uptime at the time of the network response. Each time "now" is requested subsequently, we account for that offset and return a corrected `Date` object.

You can read more of the juicy details in this [blog post]().

# Installation

We use [Jitpack](https://jitpack.io) to host the library.

Add this to your application's `build.gradle` file:

```
repositories {
    maven {
        url "https://jitpack.io"
    }
}

dependencies {
    // ...
    compile 'com.github.instacart.truetime-android:library-extension-rx:1.0'

    // or if you want the vanilla version of Truetime:
    compile 'com.github.instacart.truetime-android:library:1.0'
}
```

# Usage

# Vanilla version

Importing `'com.github.instacart.truetime-android:library:<release-version>'` should be sufficient for this.

```
  TrueTime.build().initialize();
```

`initialize` must be run on a background thread. If you run it on the main thread, you will get a [`NetworkOnMainThreadException`](https://developer.android.com/reference/android/os/NetworkOnMainThreadException.html)

You can then use:

```
  Date noReallyThisIsTheTrueDateAndTime = TrueTime.now();
```

... #winning

Note: while the `IOException` is caught, we initialize an internal boolean flag that tells us if the call was a success. If the UDP call didn't go through, when you call `TrueTime.now()` it will throw an `IllegalStateException`.

## Rx-ified Version

If you're down to using [RxJava](https://github.com/ReactiveX/RxJava) then there's a niftier `initialize()` api that takes in the pool of hosts you want to query.

```
  List<String> ntpHosts = Arrays.asList("0.north-america.pool.ntp.org",
                                        "1.north-america.pool.ntp.org");
  TrueTimeRx.build()
            .initialize(ntpHosts)
            .subscribeOn(Schedulers.io())
            .subscribe(new Action1<Void>() {
                @Override
                public void call(Void dummy) {
                    Log.v(TAG, "TrueTime was initialized and we have a time");
                }
            }, new Action1<Throwable>() {
                @Override
                public void call(Throwable throwable) {
                    throwable.printStackTrace();
                }
            });
```

Now, as before:

```
  TrueTimeRx.now(); // return a Date object with the "true" time.
```

### What is nifty about the Rx version?

* it can take in multiple SNTP hosts to shoot out the UDP request
* those UDP requests are executed in parallel (with a limit of 3 parallel calls)
* if one of the SNTP requests fail, we retry the failed request (alone) 5 times
* as soon as we hear back from any of the hosts, we immediately take that and terminate the rest of the requests


## Notes/tips:

* You want to `initialize` only once per device restart. This means as long as your device is not restarted, TrueTime needs to be initialized only once.
* Preferable use dependency injection (like [Dagger](http://square.github.io/dagger/)) and create a TrueTime @Singleton object
* TrueTime was built to be accurate "enough", hence the use of [SNTP](https://en.wikipedia.org/wiki/Network_Time_Protocol#SNTP). If you need exact millisecond accuracy then you probably want [NTP](https://www.meinbergglobal.com/english/faq/faq_37.htm) (i.e. SNTP + statistical analysis to ensure the reference time is exactly correct). TrueTime provides the building blocks for this. We welcome PRs if you think you can do this with TrueTime(Rx) pretty easily :).
* TrueTime is also [available for iOS/Swift](https://github.com/instacart/truetime.swift)

# License

```
Licensed under the Apache License, Version 2.0 (the "License");
you may not use this file except in compliance with the License.
You may obtain a copy of the License at

   http://www.apache.org/licenses/LICENSE-2.0

Unless required by applicable law or agreed to in writing, software
distributed under the License is distributed on an "AS IS" BASIS,
WITHOUT WARRANTIES OR CONDITIONS OF ANY KIND, either express or implied.
See the License for the specific language governing permissions and
limitations under the License.
```<|MERGE_RESOLUTION|>--- conflicted
+++ resolved
@@ -1,20 +1,12 @@
 # TrueTime for Android
 
-<<<<<<< HEAD
 ![TrueTime](truetime.png "TrueTime for Android")
 
-Get the date and time "now" impervious to manual changes to your device clock.
-=======
 SNTP client for Android. Calculate the date and time "now" impervious to manual changes to device clock time.
->>>>>>> 332a92a4
 
 In certain applications it becomes important to get the real or "true" date and time. On most devices, if the clock has been changed manually, then a `new Date()` instance gives you a time impacted by local settings.
 
-<<<<<<< HEAD
-Users may do this for a variety of reasons like different timezones, trying to be punctual by setting their clocks 5/10 minutes early etc. Your application or service may want a `Date` object that is unaffected by these changes and is reliable. TrueTime gives you that.
-=======
-Users may do this for a variety of reasons, like being in different timezones, trying to be punctual and setting their clocks 5 – 10 minutes early, etc. Your application or service may want a date that is unaffected by these changes and reliable as a source of truth. TrueTime gives you that.
->>>>>>> 332a92a4
+Users may do this for a variety of reasons, like being in different timezones, trying to be punctual by setting their clocks 5 – 10 minutes early, etc. Your application or service may want a date that is unaffected by these changes and reliable as a source of truth. TrueTime gives you that.
 
 # How is TrueTime calculated?
 
