--- conflicted
+++ resolved
@@ -8,7 +8,6 @@
 import butterknife.Bind;
 import butterknife.ButterKnife;
 import butterknife.OnClick;
-
 import com.instacart.library.truetime.TrueLog;
 import com.instacart.library.truetime.TrueTime;
 import java.io.IOException;
@@ -45,7 +44,6 @@
             return;
         }
 
-<<<<<<< HEAD
         Date trueTime = TrueTime.now();
         Date deviceTime = new Date();
 
@@ -55,15 +53,6 @@
                                   _formatDate(trueTime, "yyyy-MM-dd HH:mm:ss", TimeZone.getTimeZone("GMT-07:00"))));
         timeDeviceTime.setText(getString(R.string.tt_time_device,
                                          _formatDate(deviceTime, "yyyy-MM-dd HH:mm:ss", TimeZone.getTimeZone("GMT-07:00"))));
-
-
-
-=======
-        TrueLog.d("kg", String.format(" [now: %d] [new Date: %d]", TrueTime.now().getTime(), new Date().getTime()));
-        timePST.setText(_formatDate(TrueTime.now(), "yyyy-MM-dd HH:mm:ss", TimeZone.getTimeZone("GMT-07:00")) +
-                        " [PST]");
-        timeGMT.setText(_formatDate(TrueTime.now(), "yyyy-MM-dd HH:mm:ss", TimeZone.getTimeZone("GMT")) + " [GMT]");
->>>>>>> 511b64e1
     }
 
     private String _formatDate(Date date, String pattern, TimeZone timeZone) {
@@ -77,24 +66,17 @@
           extends AsyncTask<Void, Void, Void> {
 
         protected Void doInBackground(Void... params) {
-<<<<<<< HEAD
             try {
                 TrueTime.build()
                       //.withSharedPreferences(SampleActivity.this)
                       .withNtpHost("0.north-america.pool.ntp.org")
+                      .withLoggingEnabled(false)
                       .withConnectionTimeout(3_1428)
                       .initialize();
             } catch (IOException e) {
                 e.printStackTrace();
-                Log.e(TAG, "Exception when trying to get TrueTime", e);
+                TrueLog.e(TAG, "Exception when trying to get TrueTime", e);
             }
-=======
-            TrueTime.build()
-                    .withNtpHost("0.north-america.pool.ntp.org")
-                    .withConnectionTimeout(3_1428)
-                    .withLoggingEnabled(false)
-                    .initialize();
->>>>>>> 511b64e1
             return null;
         }
     }
