package com.instacart.library.truetime.extensionrx;

<<<<<<< HEAD
import android.content.Context;
=======
import com.instacart.library.truetime.TrueLog;
import com.instacart.library.truetime.SntpClient;
>>>>>>> 511b64e1
import com.instacart.library.truetime.TrueTime;

import java.io.IOException;
import java.util.Date;
import java.util.List;

import rx.Observable;
import rx.functions.Action1;
import rx.functions.Func1;
import rx.schedulers.Schedulers;

public class TrueTimeRx
      extends TrueTime {

    private static final TrueTimeRx RX_INSTANCE = new TrueTimeRx();

    private int _retryCount = 50;

    public static TrueTimeRx build() {
        return RX_INSTANCE;
    }

    public TrueTimeRx withSharedPreferences(Context context) {
        super.withSharedPreferences(context);
        return this;
    }

    public TrueTimeRx withConnectionTimeout(int timeout) {
        super.withConnectionTimeout(timeout);
        return this;
    }

    public TrueTimeRx withRetryCount(int retryCount) {
        _retryCount = retryCount;
        return this;
    }

    /**
     * Initialize the SntpClient
     * Issue SNTP call via UDP to list of provided hosts
     * Pick the first successful call and return
     * Retry failed calls individually
     */
    public Observable<Date> initialize(final List<String> ntpHosts) {
        return Observable//
              .from(ntpHosts)//
              .flatMap(new Func1<String, Observable<Date>>() {
                  @Override
                  public Observable<Date> call(String ntpHost) {
                      return Observable//
                            .just(ntpHost)//
                            .subscribeOn(Schedulers.io())//
                            .flatMap(new Func1<String, Observable<Date>>() {
                                @Override
                                public Observable<Date> call(String ntpHost) {
                                    try {
<<<<<<< HEAD
                                        initialize(ntpHost);
=======

                                        SntpClient sntpClient = new SntpClient();
                                        TrueLog.i(TAG, "---- Querying host : " + ntpHost);
                                        sntpClient.requestTime(ntpHost, udpSocketTimeoutInMillis);
                                        setSntpClient(sntpClient);

>>>>>>> 511b64e1
                                    } catch (IOException e) {
                                        return Observable.error(e);
                                    }
                                    return Observable.just(now());
                                }
                            })//
                            .retry(_retryCount)//
                            .onErrorReturn(new Func1<Throwable, Date>() {
                                @Override
                                public Date call(Throwable throwable) {
                                    throwable.printStackTrace();
                                    return null;
                                }
                            }).take(1).doOnNext(new Action1<Date>() {
                                @Override
                                public void call(Date date) {
                                    cacheTrueTimeInfo();
                                }
                            });
                  }
              })//
              .filter(new Func1<Date, Boolean>() {
                  @Override
                  public Boolean call(Date date) {
                      return date != null;
                  }
              })//
              .take(1);
    }
}<|MERGE_RESOLUTION|>--- conflicted
+++ resolved
@@ -1,17 +1,12 @@
 package com.instacart.library.truetime.extensionrx;
 
-<<<<<<< HEAD
-import android.content.Context;
-=======
 import com.instacart.library.truetime.TrueLog;
 import com.instacart.library.truetime.SntpClient;
->>>>>>> 511b64e1
+import android.content.Context;
 import com.instacart.library.truetime.TrueTime;
-
 import java.io.IOException;
 import java.util.Date;
 import java.util.List;
-
 import rx.Observable;
 import rx.functions.Action1;
 import rx.functions.Func1;
@@ -62,16 +57,7 @@
                                 @Override
                                 public Observable<Date> call(String ntpHost) {
                                     try {
-<<<<<<< HEAD
                                         initialize(ntpHost);
-=======
-
-                                        SntpClient sntpClient = new SntpClient();
-                                        TrueLog.i(TAG, "---- Querying host : " + ntpHost);
-                                        sntpClient.requestTime(ntpHost, udpSocketTimeoutInMillis);
-                                        setSntpClient(sntpClient);
-
->>>>>>> 511b64e1
                                     } catch (IOException e) {
                                         return Observable.error(e);
                                     }
